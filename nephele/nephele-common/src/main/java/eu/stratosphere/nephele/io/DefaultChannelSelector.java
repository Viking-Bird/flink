/***********************************************************************************************************************
 *
 * Copyright (C) 2010 by the Stratosphere project (http://stratosphere.eu)
 *
 * Licensed under the Apache License, Version 2.0 (the "License"); you may not use this file except in compliance with
 * the License. You may obtain a copy of the License at
 *
 *     http://www.apache.org/licenses/LICENSE-2.0
 *
 * Unless required by applicable law or agreed to in writing, software distributed under the License is distributed on
 * an "AS IS" BASIS, WITHOUT WARRANTIES OR CONDITIONS OF ANY KIND, either express or implied. See the License for the
 * specific language governing permissions and limitations under the License.
 *
 **********************************************************************************************************************/

package eu.stratosphere.nephele.io;

import java.io.DataInput;
import java.io.DataOutput;
import java.io.IOException;

import eu.stratosphere.nephele.types.Record;

/**
 * This is the default implementation of the {@link ChannelSelector} interface. It represents a simple round-robin
 * strategy, i.e. regardless of the record every attached exactly one output channel is selected at a time.
 * 
 * @author warneke
 * @param <T>
 *        the type of record which is sent through the attached output gate
 */
public class DefaultChannelSelector<T extends Record> implements ChannelSelector<T> {

	/**
	 * Stores the index of the channel to send the next record to.
	 */
	private final int[] nextChannelToSendTo = new int[1];

	/**
	 * Constructs a new default channel selector.
	 */
	public DefaultChannelSelector() {
		this.nextChannelToSendTo[0] = 0;
	}

	/**
	 * {@inheritDoc}
	 */
	@Override
<<<<<<< HEAD
	public int[] selectChannels(T record, int numberOfOutpuChannels) {
=======
	public int[] selectChannels(final T record, final int numberOfOutpuChannels) {
>>>>>>> d0c21f4c

		this.nextChannelToSendTo[0] = (this.nextChannelToSendTo[0] + 1) % numberOfOutpuChannels;

		return this.nextChannelToSendTo;
	}

	/**
	 * {@inheritDoc}
	 */
	@Override
	public void write(DataOutput out) throws IOException {
		// Nothing to do here
	}

	/**
	 * {@inheritDoc}
	 */
	@Override
	public void read(DataInput in) throws IOException {
		// Nothing to do here
	}
}<|MERGE_RESOLUTION|>--- conflicted
+++ resolved
@@ -47,11 +47,7 @@
 	 * {@inheritDoc}
 	 */
 	@Override
-<<<<<<< HEAD
-	public int[] selectChannels(T record, int numberOfOutpuChannels) {
-=======
 	public int[] selectChannels(final T record, final int numberOfOutpuChannels) {
->>>>>>> d0c21f4c
 
 		this.nextChannelToSendTo[0] = (this.nextChannelToSendTo[0] + 1) % numberOfOutpuChannels;
 
