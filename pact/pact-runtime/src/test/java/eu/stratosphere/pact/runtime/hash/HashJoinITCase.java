--- conflicted
+++ resolved
@@ -638,11 +638,7 @@
 		}
 	}
 	
-<<<<<<< HEAD
-	/**
-=======
 	/*
->>>>>>> 817dc420
 	 * Spills build records, so that probe records are also spilled. But only so
 	 * few probe records are used that some partitions remain empty.
 	 */
@@ -656,11 +652,7 @@
 		final int NUM_PROBE_KEYS = 20;
 		final int NUM_PROBE_VALS = 1;
 
-<<<<<<< HEAD
-		Iterator<KeyValuePair<PactInteger, PactInteger>> buildInput = new RegularlyGeneratedInputGenerator(
-=======
 		MutableObjectIterator<PactRecord> buildInput = new RegularlyGeneratedInputGenerator(
->>>>>>> 817dc420
 				NUM_BUILD_KEYS, NUM_BUILD_VALS, false);
 
 		// allocate the memory for the HashTable
@@ -677,54 +669,15 @@
 		// I/O manager should be unnecessary
 		IOManager ioManager = new IOManager();
 
-<<<<<<< HEAD
-		HashJoin<PactInteger, PactInteger, PactInteger> join = new HashJoin<PactInteger, PactInteger, PactInteger>(
-				buildInput, new RegularlyGeneratedInputGenerator(
-						NUM_PROBE_KEYS, NUM_PROBE_VALS, true),
-				PactInteger.class, PactInteger.class, PactInteger.class,
-=======
 		@SuppressWarnings("unchecked")
 		HashJoin join = new HashJoin(buildInput,
 				new RegularlyGeneratedInputGenerator(NUM_PROBE_KEYS, NUM_PROBE_VALS, true),
 				new int[] {0}, new int[] {0}, new Class[] {PactInteger.class}, 
->>>>>>> 817dc420
 				memSegments, ioManager);
 		join.open();
 
 		int expectedNumResults = (Math.min(NUM_PROBE_KEYS, NUM_BUILD_KEYS) * NUM_BUILD_VALS)
 				* NUM_PROBE_VALS;
-<<<<<<< HEAD
-		int numResults = 0;
-		final KeyValuePair<PactInteger, PactInteger> pair = 
-					new KeyValuePair<PactInteger, PactInteger>(new PactInteger(), new PactInteger());
-		while (join.nextKey()) {
-			int numBuildValues = 0;
-			int numProbeValues = 0;
-
-			Iterator<KeyValuePair<PactInteger, PactInteger>> probeIter = join
-					.getProbeSideIterator();
-			while (probeIter.hasNext()) {
-				numProbeValues++;
-				probeIter.next();
-			}
-			Assert.assertEquals(
-					"Wrong number of values from probe-side for a key",
-					NUM_PROBE_VALS, numProbeValues);
-
-			HashBucketIterator<PactInteger, PactInteger> buildSide = join
-					.getBuildSideIterator();
-			while (buildSide.next(pair)) {
-				numBuildValues++;
-			}
-
-			Assert.assertEquals(
-					"Wrong number of values from build-side for a key",
-					NUM_BUILD_VALS, numBuildValues);
-			numResults += numProbeValues * numBuildValues;
-		}
-		Assert.assertEquals("Wrong number of results", expectedNumResults,
-				numResults);
-=======
 
 		final PactRecord record = new PactRecord();
 		int numRecordsInJoinResult = 0;
@@ -736,22 +689,16 @@
 			}
 		}
 		Assert.assertEquals("Wrong number of records in join result.", expectedNumResults, numRecordsInJoinResult);
->>>>>>> 817dc420
 
 		join.close();
 	}
 	
-<<<<<<< HEAD
-	@Test
-	public void testInsertionIntoPartitionWhileSpillingRequestedForTheSame() throws IOException, MemoryAllocationException {
-=======
 	/*
 	 * This test validates a bug fix against former memory loss in the case where a partition was spilled
 	 * during an insert into the same.
 	 */
 	@Test
 	public void validateSpillingDuringInsertion() throws IOException, MemoryAllocationException {
->>>>>>> 817dc420
 		int reqMem = 2785280;
 
 		final int NUM_BUILD_KEYS = 500000;
@@ -759,11 +706,7 @@
 		final int NUM_PROBE_KEYS = 10;
 		final int NUM_PROBE_VALS = 1;
 		
-<<<<<<< HEAD
-		Iterator<KeyValuePair<PactInteger, PactInteger>> buildInput = new RegularlyGeneratedInputGenerator(NUM_BUILD_KEYS, NUM_BUILD_VALS, false);
-=======
 		MutableObjectIterator<PactRecord> buildInput = new RegularlyGeneratedInputGenerator(NUM_BUILD_KEYS, NUM_BUILD_VALS, false);
->>>>>>> 817dc420
 		// allocate the memory for the HashTable
 		MemoryManager memMan; 
 		List<MemorySegment> memSegments;
@@ -781,37 +724,6 @@
 		
 		IOManager ioManager = new IOManager();
 				
-<<<<<<< HEAD
-		HashJoin<PactInteger, PactInteger, PactInteger> join = new HashJoin<PactInteger, PactInteger, PactInteger>(buildInput,
-				new RegularlyGeneratedInputGenerator(NUM_PROBE_KEYS, NUM_PROBE_VALS, true), 
-				PactInteger.class, PactInteger.class, PactInteger.class, memSegments, ioManager);
-		join.open();
-		
-		// Second probe phase with new records. This time, all remaining results are to be generated:
-		int expectedNumResults = (Math.min(NUM_PROBE_KEYS, NUM_BUILD_KEYS) * NUM_BUILD_VALS) * NUM_PROBE_VALS;
-		int numResults = 0;
-		final KeyValuePair<PactInteger, PactInteger> pair = new KeyValuePair<PactInteger, PactInteger>(new PactInteger(), new PactInteger());
-		while (join.nextKey()) {
-			int numBuildValues = 0;
-			int numProbeValues = 0;
-			
-			Iterator<KeyValuePair<PactInteger, PactInteger>> probeIter = join.getProbeSideIterator();
-			while (probeIter.hasNext()) {
-				numProbeValues++;
-				probeIter.next();
-			}
-			Assert.assertEquals("Wrong number of values from probe-side for a key", NUM_PROBE_VALS, numProbeValues);
-			
-			HashBucketIterator<PactInteger, PactInteger> buildSide = join.getBuildSideIterator();
-			while (buildSide.next(pair)) {
-				numBuildValues++;
-			}
-			
-			Assert.assertEquals("Wrong number of values from build-side for a key", NUM_BUILD_VALS, numBuildValues);
-			numResults += numProbeValues * numBuildValues;
-		}
-		Assert.assertEquals("Wrong number of results", expectedNumResults, numResults);
-=======
 		@SuppressWarnings("unchecked")
 		HashJoin join = new HashJoin(buildInput, new RegularlyGeneratedInputGenerator(NUM_PROBE_KEYS, NUM_PROBE_VALS, true), 
 				new int[] {0}, new int[] {0}, new Class[] {PactInteger.class}, memSegments, ioManager);
@@ -830,7 +742,6 @@
 			}
 		}
 		Assert.assertEquals("Wrong number of records in join result.", expectedNumResults, numRecordsInJoinResult);
->>>>>>> 817dc420
 		
 		join.close();
 	}
